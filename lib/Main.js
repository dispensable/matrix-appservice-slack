"use strict";

var Promise = require('bluebird');

var bridgeLib = require("matrix-appservice-bridge");
var Bridge = bridgeLib.Bridge;
var Metrics = bridgeLib.PrometheusMetrics;
var StateLookup = bridgeLib.StateLookup;

var SlackHookHandler = require("./");
var BridgedRoom = require("./BridgedRoom");
var SlackGhost = require("./SlackGhost");
var MatrixUser = require("./MatrixUser"); // NB: this is not bridgeLib.MatrixUser !

var AdminCommands = require("./AdminCommands");
var OAuth2 = require("./OAuth2");
var Provisioning = require("./Provisioning");

var randomstring = require("randomstring");
const rp = require('request-promise');

function Main(config) {
    var self = this;

    this._config = config;
    this._teams = new Map(); //team_id => team.

    if (config.oauth2) {
        this._oauth2 = new OAuth2({
            main: this,
            client_id: config.oauth2.client_id,
            client_secret: config.oauth2.client_secret,
            redirect_prefix: config.oauth2.redirect_prefix || config.inbound_uri_prefix,
        });
    }
    else {
        this._oauth2 = null;
    }

    this._recentMatrixEventIds = new Array(20);
    this._mostRecentEventIdIdx = 0;

    this._rooms = [];
    this._roomsBySlackChannelId = {};
    this._roomsBySlackTeamId = {};
    this._roomsByMatrixRoomId = {};
    this._roomsByInboundId = {};

    this._ghostsByUserId  = {};
    this._matrixUsersById = {};

    // TODO(paul): ugh. this.getBotIntent() doesn't work before .run time
    // So we can't create the StateLookup instance yet
    this._stateStorage = null;

    this._bridge = new Bridge({
        homeserverUrl: config.homeserver.url,
        domain: config.homeserver.server_name,
        registration: "slack-registration.yaml",

        controller: {
            onUserQuery: function(queriedUser) {
                return {}; // auto-provision users with no additonal data
            },

            onEvent: function(request, context) {
                var ev = request.getData();
                self._stateStorage.onEvent(ev);
                self.onMatrixEvent(ev);
            },
        }
    });

    this._slackHookHandler = new SlackHookHandler(this);

    if (config.enable_metrics) {
        this.initialiseMetrics();
    }
}

Main.prototype.initialiseMetrics = function() {
    var metrics = this._metrics = this._bridge.getPrometheusMetrics();

    this._bridge.registerBridgeGauges(() => {
        var now = Date.now() / 1000;

        var remote_rooms_by_age = new Metrics.AgeCounters();
        var matrix_rooms_by_age = new Metrics.AgeCounters();

        this._rooms.forEach((room) => {
            remote_rooms_by_age.bump(now - room.getRemoteATime());
            matrix_rooms_by_age.bump(now - room.getMatrixATime());
        });

        function count_ages(users) {
            var counts = new Metrics.AgeCounters();

            Object.keys(users).forEach((id) => {
                counts.bump(now - users[id].getATime());
            });

            return counts;
        }

        return {
            matrixRoomConfigs:
                Object.keys(this._roomsByMatrixRoomId).length,
            remoteRoomConfigs:
                Object.keys(this._roomsByInboundId).length,

            // As a relaybot we don't create remote-side ghosts
            remoteGhosts: 0,

            matrixRoomsByAge: matrix_rooms_by_age,
            remoteRoomsByAge: remote_rooms_by_age,

            matrixUsersByAge: count_ages(this._matrixUsersById),
            remoteUsersByAge: count_ages(this._ghostsByUserId),
        }
    });

    metrics.addCounter({
        name: "received_messages",
        help: "count of received messages",
        labels: ["side"],
    });
    metrics.addCounter({
        name: "sent_messages",
        help: "count of sent messages",
        labels: ["side"],
    });
    metrics.addCounter({
        name: "remote_api_calls",
        help: "Count of the number of remote API calls made",
        labels: ["method"],
    });

    metrics.addTimer({
        name: "matrix_request_seconds",
        help: "Histogram of processing durations of received Matrix messages",
        labels: ["outcome"],
    });
    metrics.addTimer({
        name: "remote_request_seconds",
        help: "Histogram of processing durations of received remote messages",
        labels: ["outcome"],
    });
};

Main.prototype.incCounter = function(name, labels) {
    if (!this._metrics) return;
    this._metrics.incCounter(name, labels);
};

Main.prototype.incRemoteCallCounter = function(type) {
    if (!this._metrics) return;
    this._metrics.incCounter("remote_api_calls", {method: type});
};

Main.prototype.startTimer = function(name, labels) {
    if (!this._metrics) return function() {};
    return this._metrics.startTimer(name, labels);
};

Main.prototype.getOAuth2 = function() {
    return this._oauth2;
};

Main.prototype.getRoomStore = function() {
    return this._bridge.getRoomStore()
};

Main.prototype.putRoomToStore = function(room) {
    var entry = room.toEntry();
    return this.getRoomStore().upsert({id: entry.id}, entry);
};

Main.prototype.getUserStore = function() {
    return this._bridge.getUserStore();
};

Main.prototype.putUserToStore = function(user) {
    var entry = user.toEntry();
    return this.getUserStore().upsert({id: entry.id}, entry);
};

Main.prototype.getUrlForMxc = function(mxc_url) {
    const hs = this._config.homeserver;
    return (hs.media_url || hs.url) + "/_matrix/media/r0/download/" +
        mxc_url.substring("mxc://".length);
};

Main.prototype.getBotIntent = function() {
    return this._bridge.getIntent();
};

Main.prototype.getTeamDomainForMessage = function(message) {
    if (message.team_domain) {
        return Promise.resolve(message.team_domain);
    }
    if (this._teams.has(message.team_id)) {
        return Promise.resolve(this._teams.get(message.team_id).domain);
    }

    const room = this.getRoomBySlackChannelId(message.channel);

    var channelsInfoApiParams = {
        uri: 'https://slack.com/api/team.info',
        qs: {
            token: room.getAccessToken()
        },
        json: true
    };
    this.incRemoteCallCounter("team.info");
    return rp(channelsInfoApiParams).then((response) => {
        if (!response.ok) {
            console.error(`Trying to fetch the ${message.team_id} team.`, response);
            return Promise.resolve();
        }
        console.log("Got new team:", response);
        this._teams.set(message.team_id, response.team);
        return response.team.domain;
    });
}

// Returns a Promise of a SlackGhost
Main.prototype.getGhostForSlackMessage = function(message) {
    // Slack ghost IDs need to be constructed from user IDs, not usernames,
<<<<<<< HEAD
    //   because users can change their names

    // TODO if the team_domain is changed, we will recreate all users.
=======
    // because users can change their names
>>>>>>> 0a01332d
    // TODO(paul): Steal MatrixIdTemplate from matrix-appservice-gitter

    // team_domain is gone, so we have to actually get the domain from a friendly object.
    return this.getTeamDomainForMessage(message).then((team_domain) => {
        const user_id = [
            "@", this._config.username_prefix, team_domain.toLowerCase(),
                "_", message.user_id.toUpperCase(), ":", this._config.homeserver.server_name
        ].join("");

        if (this._ghostsByUserId[user_id]) {
            return Promise.resolve(this._ghostsByUserId[user_id]);
        }

        const intent = this._bridge.getIntent(user_id);
        const store = this.getUserStore();

        return store.select({id: user_id}).then((entries) => {
            var ghost;
            if (entries.length) {
                ghost = SlackGhost.fromEntry(this, entries[0], intent);
            }
            else {
                ghost = new SlackGhost({
                    main: this,

                    user_id: user_id,
                    intent: intent,
                });
                this.putUserToStore(ghost);
            }

            this._ghostsByUserId[user_id] = ghost;
            return ghost;
        });
    });
};

Main.prototype.getOrCreateMatrixUser = function(id) {
    // This is currently a synchronous method but maybe one day it won't be
    var u = this._matrixUsersById[id];
    if (u) return Promise.resolve(u);

    u = this._matrixUsersById[id] = new MatrixUser(this, {user_id: id});
    return Promise.resolve(u);
};

// Generate a new random inbound ID that is known not to already be in use
Main.prototype.genInboundId = function() {
    var attempts = 10;
    while (attempts) {
        var id = randomstring.generate(32);
        if (!(id in this._roomsByInboundId)) return id;

        attempts--;
        if (!attempts) {
            // Prevent tightlooping if randomness goes odd
            throw new Error("Failed to generate a unique inbound ID after 10 attempts");
        }
    }
};

Main.prototype.addBridgedRoom = function(room) {
    this._rooms.push(room);

    var id = room.getSlackChannelId();
    if (id) this._roomsBySlackChannelId[id] = room;

    var inbound_id = room.getInboundId();
    if (inbound_id) this._roomsByInboundId[inbound_id] = room;

    var team_id = room.getSlackTeamId();
    if (team_id) {
        var rooms = this._roomsBySlackTeamId[team_id];
        if (!rooms) {
            this._roomsBySlackTeamId[team_id] = [ room ];
        }
        else {
            rooms.push(room);
        }
    }
};

Main.prototype.removeBridgedRoom = function(room) {
    var id = room.getSlackChannelId();
    if (id) delete this._roomsBySlackChannelId[id];

    var inbound_id = room.getInboundId();
    if (inbound_id) delete this._roomsByInboundId[inbound_id];

    this._rooms = this._rooms.filter((r) => r !== room);
}

Main.prototype.getRoomBySlackChannelId = function(channel_id) {
    return this._roomsBySlackChannelId[channel_id];
};

Main.prototype.getRoomsBySlackTeamId = function(team_id) {
    return this._roomsBySlackTeamId[team_id] || [];
};

Main.prototype.getRoomBySlackChannelName = function(channel_name) {
    // TODO(paul): this gets inefficient for long lists
    for(var i = 0; i < this._rooms.length; i++) {
        var room = this._rooms[i];
        if (room.getSlackChannelName() === channel_name) {
            return room;
        }
    }

    return null;
};

Main.prototype.getRoomByMatrixRoomId = function(room_id) {
    return this._roomsByMatrixRoomId[room_id];
};

Main.prototype.getRoomByInboundId = function(inbound_id) {
    return this._roomsByInboundId[inbound_id];
};

Main.prototype.getInboundUrlForRoom = function(room) {
    return this._config.inbound_uri_prefix + room.getInboundId();
};

// synchronous direct return from stored state, or null
Main.prototype.getStoredEvent = function(roomId, eventType, stateKey) {
    return this._stateStorage.getState(roomId, eventType, stateKey);
};

// asynchronous lookup using the botIntent client if stored state doesn't have
// it
Main.prototype.getState = function(roomId, eventType) {
    //   TODO: handle state_key. Has different return shape in the two cases
    var cached_event = this.getStoredEvent(roomId, eventType);
    if (cached_event && cached_event.length) {
        // StateLookup returns entire state events. client.getStateEvent returns
        //   *just the content*
        return Promise.resolve(cached_event[0].content);
    }

    return this.getBotIntent().client.getStateEvent(roomId, eventType);
};

Main.prototype.listAllUsers = function(roomId) {
    var botIntent = this.getBotIntent();
    return botIntent.roomState(roomId).then((events) => {
        // Filter for m.room.member with membership="join"
        events = events.filter(
            (ev) => ev.type === "m.room.member" && ev.membership === "join"
        );

        return events.map((ev) => ev.state_key);
    });
};

Main.prototype.listGhostUsers = function(roomId) {
    return this.listAllUsers(roomId).then((user_ids) => {
        // Filter for only those users matching the prefix
        var regexp = new RegExp("^@" + this._config.username_prefix);
        return user_ids.filter((id) => id.match(regexp));
    });
};

Main.prototype.drainAndLeaveMatrixRoom = function(roomId) {
    return this.listGhostUsers(roomId).then((user_ids) => {
        console.log("Draining " + user_ids.length + " ghosts from " + roomId);

        return Promise.each(user_ids, (user_id) => {
            return this._bridge.getIntent(user_id).leave(roomId);
        });
    }).then(() => {
        return this.getBotIntent().leave(roomId);
    });
};

// Returns a (Promise of a) list of Matrix room IDs the given intent user
// (or null to use the bridge's own intent object) has the membership state
// (or a default of "join") in
Main.prototype.listRoomsFor = function(intent, state) {
    if (!intent) intent = this.getBotIntent();
    if (state && state !== "join") {
        return Promise.reject("listRoomsFor only supports 'join'");
    }

    // This endpoint sucks because we can only get joined rooms.
    // Previously we filtered a /sync but obviously that was broken too.
    // -- Halfy
    // TODO: Replace with a call that gets invited rooms when one appears
    return intent.client._http.authedRequestWithPrefix(
        undefined, "GET", "/joined_rooms",
        undefined, undefined, "/_matrix/client/r0"
    ).then((data) => {
        return data.joined_rooms;
    });
};

Main.prototype.onMatrixEvent = function(ev) {
    // simple de-dup
    var recents = this._recentMatrixEventIds;
    for (var i = 0; i < recents.length; i++) {
        if (recents[i] != undefined && recents[i] == ev.ev_id) {
          // move the most recent ev to where we found a dup and add the
          // duplicate at the end (reasoning: we only want one of the
          // duplicated ev_id in the list, but we want it at the end)
          recents[i] = recents[this._mostRecentEventIdIdx];
          recents[this._mostRecentEventIdIdx] = ev.ev_id;
          console.log("Ignoring duplicate ev: " + ev.ev_id);
          return;
        }
    }
    this._mostRecentEventIdIdx = (this._mostRecentEventIdIdx + 1) % 20;
    recents[this._mostRecentEventIdIdx] = ev.ev_id;

    this.incCounter("received_messages", {side: "matrix"});
    var endTimer = this.startTimer("matrix_request_seconds");

    var myUserId = this._bridge.getBot().getUserId();

    if (ev.type === "m.room.member" && ev.state_key === myUserId) {
        // A membership event about myself
        var membership = ev.content.membership;
        if (membership === "invite") {
            // Automatically accept all invitations
            // NOTE: This can race and fail if the invite goes down the AS stream
            // before the homeserver believes we can actually join the room.
            this.getBotIntent().join(ev.room_id);
        }

        endTimer({outcome: "success"});
        return;
    }

    if (ev.type === "m.room.member"
        && this._bridge.getBot()._isRemoteUser(ev.state_key)
        && ev.sender !== myUserId) {
        console.log(`${ev.state_key} got invite for ${ev.room_id} but we can't do DMs, warning room.`);
        const intent = this._bridge.getIntent(ev.state_key);
        intent.join(ev.room_id).then(() => {
            return intent.sendEvent(ev.room_id, "m.room.message", {
                msgtype: "m.notice",
                body: "The slack bridge doesn't support private messaging, or inviting to rooms.",
            });
        }).then(() => {
            return intent.leave(ev.room_id);
        }).catch((err) => {
            console.warn("Couldn't send warning to user(s) about not supporting PMs", err);
        });
        endTimer({outcome: "success"});
        return;
    }

    if (ev.sender === myUserId || ev.type !== "m.room.message" || !ev.content) {
        endTimer({outcome: "success"});
        return;
    }

    if (this._config.matrix_admin_room && ev.room_id === this._config.matrix_admin_room) {
        this.onMatrixAdminMessage(ev).then(
            () => endTimer({outcome: "success"}),
            (e) => {
                console.log("Failed: ", e);
                endTimer({outcome: "fail"});
            }
        );
        return;
    }

    var room = this.getRoomByMatrixRoomId(ev.room_id);
    if (!room) {
        console.log("Ignoring ev for matrix room with unknown slack channel:" +
            ev.room_id);
        endTimer({outcome: "dropped"});
        return;
    }

    room.onMatrixMessage(ev).then(
        () => endTimer({outcome: "success"}),
        (e) => {
            console.log("Failed: ", e);
            endTimer({outcome: "fail"});
        }
    );
};

Main.prototype.onMatrixAdminMessage = function(ev) {
    var cmd = ev.content.body;

    // Ignore "# comment" lines as chatter between humans sharing the console
    if (cmd.match(/^\s*#/)) return Promise.resolve();

    console.log("Admin: " + cmd);

    var response = [];
    function respond(message) {
        if (!response) {
            console.log("Command response too late: " + message);
            return;
        }
        response.push(message);
    };
    // Split the command string into optionally-quoted whitespace-separated
    //   tokens. The quoting preserves whitespace within quoted forms
    // TODO(paul): see if there's a "split like a shell does" function we can use
    //   here instead.
    var args = cmd.match(/(?:[^\s"]+|"[^"]*")+/g);
    cmd = args.shift();

    var p;
    var c = AdminCommands[cmd];
    if (c) {
        p = Promise.try(() => {
            return c.run(this, args, respond);
        }).catch((e) => {
            respond("Command failed: " + e);
        });
    }
    else {
        respond("Unrecognised command: " + cmd);
        p = Promise.resolve();
    }

    return p.then(() => {
        if (!response.length) response.push("Done");

        var message = (response.length == 1) ?
            ev.user_id + ": " + response[0] :
            ev.user_id + ":\n" + response.map((s) => "  " + s).join("\n");

        response = null;
        return this.getBotIntent().sendText(ev.room_id, message);
    });
};

// This so-called "link" action is really a multi-function generic provisioning
// interface. It will
//  * Create a BridgedRoom instance, linked to the given Matrix room ID
//  * Associate a webhook_uri to an existing instance
Main.prototype.actionLink = function(opts) {
    var matrix_room_id = opts.matrix_room_id;

    var room = this.getRoomByMatrixRoomId(matrix_room_id);

    var isNew = false;
    if (!room) {
        var inbound_id = this.genInboundId();

        room = new BridgedRoom(this, {
            inbound_id: inbound_id,
            matrix_room_id: matrix_room_id,
        });
        isNew = true;
        this._roomsByMatrixRoomId[matrix_room_id] = room;
        this._stateStorage.trackRoom(matrix_room_id);
    }

    if (opts.slack_webhook_uri) {
        room.updateSlackWebhookUri(opts.slack_webhook_uri);
    }

    if (opts.slack_channel_id) {
        room.updateSlackChannelId(opts.slack_channel_id);
    }

    if (opts.slack_user_token) {
        room.updateSlackUserToken(opts.slack_user_token);
    }

    if (opts.slack_bot_token) {
        room.updateSlackBotToken(opts.slack_bot_token);
        return Promise.all([ room.refreshTeamInfo(), room.refreshUserInfo() ])
            .then(() => {
                if (isNew) this.addBridgedRoom(room);

                if (room.isDirty()) this.putRoomToStore(room);

                return room;
        });
    }

    if (isNew) this.addBridgedRoom(room);

    if (room.isDirty()) {
        this.putRoomToStore(room);
    }

    return Promise.resolve(room);
};

Main.prototype.actionUnlink = function(opts) {
    var matrix_room_id = opts.matrix_room_id;

    var room = this.getRoomByMatrixRoomId(matrix_room_id);
    if (!room) {
        return Promise.reject("Cannot unlink - unknown channel");
    }

    this.removeBridgedRoom(room);
    delete this._roomsByMatrixRoomId[matrix_room_id];
    this._stateStorage.untrackRoom(matrix_room_id);

    var id = room.toEntry().id;
    return this.drainAndLeaveMatrixRoom(matrix_room_id).then(() => {
        return this.getRoomStore().delete({id: id});
    });
};

Main.prototype.run = function(port) {
    var bridge = this._bridge;
    var config = this._config;

    bridge.loadDatabases().then(() => {
        // Legacy-style BridgedRoom instances
        return this.getRoomStore().select({
            matrix_id: {$exists: false},
        })
    }).then((entries) => {
        entries.forEach((entry) => {
            console.log("Ignoring LEGACY room entry in room-store.db", entry);
        });
    }).then(() => {
        return this.getRoomStore().select({
            matrix_id: {$exists: true},
        });
    }).then((entries) => {
        entries.forEach((entry) => {
            // These might be links for legacy-style BridgedRooms, or new-style
            // rooms
            // Only way to tell is via the form of the id
            var result = entry.id.match(/^INTEG-(.*)$/);
            if (result) {
                var room = BridgedRoom.fromEntry(this, entry);
                this.addBridgedRoom(room);
                this._roomsByMatrixRoomId[entry.matrix_id] = room;
                this._stateStorage.trackRoom(entry.matrix_id);
            }
            else {
                console.log("Ignoring LEGACY room link entry", entry);
            }
        });
    }).finally(() => {
        // Send process stats again just to make the counters update sooner after
        // startup
        if (this._metrics) this._metrics.refresh();
    });

    this._slackHookHandler.startAndListen(
        config.slack_hook_port, config.tls
    ).then(() => {
        bridge.run(port, config);
        Provisioning.addAppServicePath(bridge, this);

        // TODO(paul): see above; we had to defer this until now
        this._stateStorage = new StateLookup({
            eventTypes: ["m.room.member", "m.room.power_levels"],
            client: bridge.getIntent().client,
        });

        if (this._metrics) {
            this._metrics.addAppServicePath(bridge);
        }
    });

    // Give the bridge a little while to start up, and then clean up pending
    //   invites
    // TODO: This is currently unsupported as we used to /sync, and there
    // is no endpoint to fetch pending invites.
    /*Promise.delay(30 * 1000).then(() => {
        console.log("Accepting pending invites");

        return this.listRoomsFor(null, "invite");
    }).then((room_ids) => {
        room_ids.forEach((room_id) => {
            this.getBotIntent().join(room_id);
        });
    });*/
}

// Code below is the "provisioning"; the commands available over the
// Provisioning API

Main.prototype.checkLinkPermission = function(matrix_room_id, user_id) {
    // We decide to allow a user to link or unlink, if they have a powerlevel
    //   sufficient to affect the 'm.room.power_levels' state; i.e. the
    //   "operator" heuristic.
    return this.getState(matrix_room_id, "m.room.power_levels").then((levels) => {
        var user_level =
            (levels.users && user_id in levels.users) ? levels.users[user_id] :
                levels.users_default;

        var requires_level =
            (levels.events && "m.room.power_levels" in levels.events) ? levels.events["m.room.power_levels"] :
            ("state_default" in levels) ? levels.state_default :
                50;

        return user_level >= requires_level;
    });
};

Provisioning.commands.getbotid = new Provisioning.Command({
    params: [],
    func: function(main, req, res) {
        res.json({bot_user_id: main._bridge.getBot().getUserId()});
    }
});

Provisioning.commands.getlink = new Provisioning.Command({
    params: ["matrix_room_id", "user_id"],
    func: function(main, req, res, matrix_room_id, user_id) {
        var room = main.getRoomByMatrixRoomId(matrix_room_id);
        if (!room) {
            res.status(404).json({error: "Link not found"});
            return;
        }

        console.log("Need to enquire if " + user_id + " is allowed to link " + matrix_room_id);

        return main.checkLinkPermission(matrix_room_id, user_id).then((allowed) => {
            if (!allowed) return Promise.reject({
                code: 403,
                text: user_id + " is not allowed to provision links in " + matrix_room_id
            });
        }).then(
            () => {
                // Convert the room 'status' into a scalar 'status'
                var status = room.getStatus();
                if (status.match(/^ready/)) {
                    // OK
                }
                else if(status === "pending-params") {
                    status = "partial";
                }
                else if(status === "pending-name") {
                    status = "pending";
                }
                else {
                    status = "unknown";
                }

                var auth_uri;
                var oauth2 = main.getOAuth2();
                if (oauth2 && !room.getAccessToken()) {
                    // We don't have an auth token but we do have the ability
                    // to ask for one
                    auth_uri = oauth2.makeAuthorizeURL({
                        room: room,
                        state: room.getInboundId(),
                    });
                }

                res.json({
                    status: status,
                    slack_channel_name: room.getSlackChannelName(),
                    slack_webhook_uri: room.getSlackWebhookUri(),
                    // This is slightly a lie
                    matrix_room_id: matrix_room_id,
                    inbound_uri: main.getInboundUrlForRoom(room),
                    auth_uri: auth_uri,
                });
            }
        );
    }
});

Provisioning.commands.link = new Provisioning.Command({
    params: ["matrix_room_id", "user_id"],
    func: function(main, req, res, matrix_room_id, user_id) {
        console.log("Need to enquire if " + user_id + " is allowed to link " + matrix_room_id);

        var params = req.body;
        var opts = {
            matrix_room_id: matrix_room_id,
        };

        opts.slack_webhook_uri = params.slack_webhook_uri;

        return main.checkLinkPermission(matrix_room_id, user_id).then((allowed) => {
            if (!allowed) return Promise.reject({
                code: 403,
                text: user_id + " is not allowed to provision links in " + matrix_room_id,
            });

            return main.actionLink(opts);
        }).then(
            (room) => {
                // Convert the room 'status' into a scalar 'status'
                var status = room.getStatus();
                if (status === "ready") {
                    // OK
                }
                else if(status === "pending-params") {
                    status = "partial";
                }
                else if(status === "pending-name") {
                    status = "pending";
                }
                else {
                    status = "unknown";
                }

                res.json({
                    status: status,
                    slack_channel_name: room.getSlackChannelName(),
                    slack_webhook_uri: room.getSlackWebhookUri(),
                    matrix_room_id: matrix_room_id,
                    inbound_uri: main.getInboundUrlForRoom(room),
                });
            }
        );
    }
});

Provisioning.commands.unlink = new Provisioning.Command({
    params: ["matrix_room_id", "user_id"],
    func: function(main, req, res, matrix_room_id, user_id) {
        console.log("Need to enquire if " + user_id + " is allowed to link " + matrix_room_id);

        return main.checkLinkPermission(matrix_room_id, user_id).then((allowed) => {
            if (!allowed) return Promise.reject({
                code: 403,
                text: user_id + " is not allowed to provision links in " + matrix_room_id,
            });

            return main.actionUnlink({matrix_room_id: matrix_room_id});
        }).then(
            ()    => { res.json({}); }
        );
    }
});

module.exports = Main;<|MERGE_RESOLUTION|>--- conflicted
+++ resolved
@@ -226,13 +226,8 @@
 // Returns a Promise of a SlackGhost
 Main.prototype.getGhostForSlackMessage = function(message) {
     // Slack ghost IDs need to be constructed from user IDs, not usernames,
-<<<<<<< HEAD
-    //   because users can change their names
-
+    // because users can change their names
     // TODO if the team_domain is changed, we will recreate all users.
-=======
-    // because users can change their names
->>>>>>> 0a01332d
     // TODO(paul): Steal MatrixIdTemplate from matrix-appservice-gitter
 
     // team_domain is gone, so we have to actually get the domain from a friendly object.
