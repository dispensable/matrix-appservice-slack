--- conflicted
+++ resolved
@@ -54,13 +54,8 @@
  * @param {string} string the text, in Slack's format.
  * @param {Object} file options slack file object
  */
-<<<<<<< HEAD
 var slackToMatrix = function(body, file) {
-    console.log("running substitutions on: " + body);
-=======
-var slackToMatrix = function(body) {
     log.info("running substitutions on: " + body);
->>>>>>> 5c801bd8
 
     if (undefined != body) {
         for (var i = 0; i < SUBSTITUTION_PAIRS.length; ++i) {
