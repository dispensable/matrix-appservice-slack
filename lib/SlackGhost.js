"use strict";

var url = require('url');
var https = require('https');
var rp = require('request-promise');
var slackdown = require('Slackdown');
var substitutions = require("./substitutions");

// How long in milliseconds to cache user info lookups.
var USER_CACHE_TIMEOUT = 10 * 60 * 1000;  // 10 minutes

function SlackGhost(opts) {
    this._main = opts.main;

    this._user_id = opts.user_id;
    this._display_name = opts.display_name;
    this._avatar_url = opts.avatar_url;

    this._intent = opts.intent;

    this._atime = null; // last activity time in epoch seconds
}

SlackGhost.fromEntry = function(main, entry, intent) {
    return new SlackGhost({
        main: main,

        user_id: entry.id,
        display_name: entry.display_name,
        avatar_url: entry.avatar_url,

        intent: intent,
    });
};

SlackGhost.prototype.toEntry = function() {
    var entry = {
        id: this._user_id,
        display_name: this._display_name,
        avatar_url: this._avatar_url,
    };

    return entry;
};

SlackGhost.prototype.getIntent = function() {
    return this._intent;
};

SlackGhost.prototype.update = function(message, room) {
    console.log("Updating user information for " + message.user_id);
    return Promise.all([
        this.updateDisplayname(message, room).catch((e) => {
            console.log("Failed to update ghost displayname:", e);
        }),
        this.updateAvatar(message, room).catch((e) => {
            console.log("Failed to update ghost avatar:", e);
        }),
    ]);
};

SlackGhost.prototype.updateDisplayname = function(message, room) {
    var display_name = message.user_name;

    var getDisplayName;
    if (!display_name) {
        getDisplayName = this.lookupUserInfo(message.user_id, room.getAccessToken())
            .then(user => {
                if (user && user.profile) {
                    return user.profile.display_name || user.profile.real_name;
                }
            });
    } else {
        getDisplayName = Promise.resolve(display_name);
    }

    return getDisplayName.then(display_name => {
        if (!display_name || this._display_name === display_name) return Promise.resolve();

        return this.getIntent().setDisplayName(display_name).then(() => {
            this._display_name = display_name;
            return this._main.putUserToStore(this);
        });
    })
};

SlackGhost.prototype.lookupAvatarUrl = function(user_id, token) {
    return this.lookupUserInfo(user_id, token).then((user) => {
        if (!user || !user.profile) return;
        var profile = user.profile;

        // Pick the original image if we can, otherwise pick the largest image
        // that is defined
        var avatar_url = profile.image_original ||
            profile.image_1024 || profile.image_512 || profile.image_192 ||
            profile.image_72 || profile.image_48;

        return avatar_url;
    });
};

SlackGhost.prototype.lookupUserInfo = function(user_id, token) {
    if (this._user_info_cache) return Promise.resolve(this._user_info_cache);
    if (this._loading_user) return this._loading_user;
    if (!token) return Promise.resolve();

    this._main.incRemoteCallCounter("users.info");
    this._loading_user = rp({
        uri: 'https://slack.com/api/users.info',
        qs: {
            token: token,
            user: user_id,
        },
        json: true,
    }).then((response) => {
        if (!response.user || !response.user.profile) {
            console.error("Failed to get user profile", response);
            return;
        };

        this._user_info_cache = response.user;
        setTimeout(() => { this._user_info_cache = null }, USER_CACHE_TIMEOUT);

        delete this._loading_user;
        return response.user;
    });

    return this._loading_user;
};

SlackGhost.prototype.updateAvatar = function(message, room) {
    var token = room.getAccessToken();
    if (!token) return Promise.resolve();

    return this.lookupAvatarUrl(message.user_id, token).then((avatar_url) => {
        if (this._avatar_url === avatar_url) return;

        var shortname = avatar_url.match(/\/([^\/]+)$/)[1];

        return rp({
            uri: avatar_url,
            resolveWithFullResponse: true,
            encoding: null,
        }).then((response) => {
            return this.uploadContent({
                _content: response.body,
                title: shortname,
                mimetype: response.headers["content-type"],
            });
        }).then((content_uri) => {
            this.getIntent().setAvatarUrl(content_uri);
        }).then(() => {
            this._avatar_url = avatar_url;
            this._main.putUserToStore(this);
        });
    });
};

SlackGhost.prototype.sendText = function(room_id, text, markdownText=null) {
    if (markdownText === null) {
        markdownText = text;
    }
    const content = {
        body: text,
        msgtype: "m.text",
<<<<<<< HEAD
        formatted_body: slackdown.parse(substitutions.htmlEscape(text)),
=======
        formatted_body: slackdown.parse(markdownText),
>>>>>>> 0a01332d
        format: "org.matrix.custom.html"
    };
    return this.getIntent().sendMessage(room_id, content).then(() => {
        this._main.incCounter("sent_messages", {side: "matrix"});
    });
};

SlackGhost.prototype.sendMessage = function(room_id, msg) {
    return this.getIntent().sendMessage(room_id, msg).then(() => {
        this._main.incCounter("sent_messages", {side: "matrix"});
    });
};

SlackGhost.prototype.uploadContentFromURI = function(file, uri, token) {
    return rp({
        uri: uri,
        headers: {
            Authorization: `Bearer ${token}`,
        },
        encoding: null, // Because we expect a binary
    }).then((buffer) => {
        file._content = buffer;
        return this.uploadContent(file);
    }).then((contentUri) => {
        return contentUri;
    }).catch((reason) => {
        console.log("UploadContent", "Failed to upload content:\n%s", reason);
        throw reason;
    });
};

SlackGhost.prototype.uploadContent = function(file) {
    return this.getIntent().getClient().uploadContent({
            stream: new Buffer(file._content, "binary"),
            name: file.title,
            type: file.mimetype,
    }).then((response) => {
        var content_uri = JSON.parse(response).content_uri;

        console.log("Media uploaded to " + content_uri);
        return content_uri;
    });
};

SlackGhost.prototype.getATime = function() {
    return this._atime;
};

SlackGhost.prototype.bumpATime = function() {
    this._atime = Date.now() / 1000;
};

module.exports = SlackGhost;<|MERGE_RESOLUTION|>--- conflicted
+++ resolved
@@ -163,11 +163,7 @@
     const content = {
         body: text,
         msgtype: "m.text",
-<<<<<<< HEAD
-        formatted_body: slackdown.parse(substitutions.htmlEscape(text)),
-=======
         formatted_body: slackdown.parse(markdownText),
->>>>>>> 0a01332d
         format: "org.matrix.custom.html"
     };
     return this.getIntent().sendMessage(room_id, content).then(() => {
